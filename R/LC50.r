#' LC50 lethal concentrations in the presence of additional stressors.
#'
#' Provides facilities for estimating lethal concentrations for a
#' toxin from destructively sampled survival data in the presence of
#' additional stressors and non-ignorable control mortality.
#'
#' @name LC50-package
#' @docType package
#' @author S. Wotherspoon, A. Proctor.
NULL


##' Simulated toxicity data
##'
##' A simulated dataset showing individual survival following exposure
##' to a known toxin in the presence of the additional stressors
##' temperature and salinity.
##'
##' Samples of an aqueous solution of a toxin, of varying
##' concentrations, are prepared for each of three salinities and are
##' held at one of three constant temperatures.  Approximately 10
##' individuals were added to each sample and the number of survivors
##' recorded at the end of four days exposure.
##'
##' @format A data frame with 225 rows and 8 variables:
##' \describe{
##'   \item{vial}{the replicate}
##'   \item{temperature}{temperature of solution}
##'   \item{salinity}{salinity of solution}
##'   \item{group}{additinal stressor treatment groups}
##'   \item{conc}{concentration of toxin in solution}
##'   \item{total}{number of individuals in vial}
##'   \item{alive}{number of survivors after 4 days}
##'   \item{dead}{number of dead individuals after 4 days}
##' }
##'
"toxicity"


##' Estimate LC50 from survival data in the presence of additional
##' stressors and non-ignorable control mortality
##'
##' DESCRIBE the model.
##'
##' \code{lc50.fit} is the workhorse function: it is not normally
##' called directly but can be more efficient where the response
##' vector, design matrix and family have already been calculated.
##'
##'
##' @title Estimate LC50 for a toxin
##' @param formula a formula relating log LC50 to covariates
##' describing the aditional stressors.
##' @param concentration the name of variable that is the
##' concentration of the toxin.
##' @param group a factor distinguishing treatment groups for the additional stressors.
##' @param data data frame containing variables in the model.
##' @param start Starting values used to initialize the model.  If
##' \code{start=NULL} these parameters are determined by
##' \code{\link{lc50.initialize}}.
##' @param link the link function for survival fractions
##' @param common.background should a common background survival be
##' estimated for each treatment group.
##' @param optim.control control parameters for \code{optim}
##' @param X a design matrix
##' @param Y a two column matrix of responses
##' @param conc a vector of toxin concentrations
##' @param alpha vector of starting rate parameters
##' @param beta vector of starting coefficients
##' @param gamma vector of background survival parameters
##'
##' @return \code{lc50} returns an object of class inheriting from
##' "lc50". See later in this section.
##'
##' The function \code{\link{summary}} (i.e.,
##' \code{link{summary.lc50}}) can be used to obtain or print a
##' summary of the results and the function \code{\link{anova}} (i.e.,
##' \code{\link{anova.lc50}}) to produce an analysis of deviance table
##' for the tests of additional stressor effects.
##'
##' An LC50 model has several sets of coefficients, the generic
##' accessor function \code{\link{coef}} returns only the beta
##' coeffients.
##'
##' An object of class "lc50" is a list containing at least the
##' following components:
##'
##' \item{\code{logLik}}{the maximized log likelihood.}
##' \item{\code{aic}}{Akaike's information criteria.}
##' \item{\code{alpha}}{a vector of rate coefficients.}
##' \item{\code{alpha.cov}}{covariance of the rate coefficients.}
##' \item{\code{beta}}{a named vector of lc50 model coefficients.}
##' \item{\code{beta.cov}}{covariance of the lc50 model coefficients.}
##' \item{\code{gamma}}{a vector of background survival coefficients.}
##' \item{\code{gamma.cov}}{covariance of the background survival coefficients.}
##' \item{\code{coefficients}}{a named vector of lc50 model coefficients.}
##' \item{\code{cov.scaled}}{covariance of the lc50 model coefficients.}
##' \item{\code{loglc50}}{a named vector of log lc50s for the treatment groups.}
##' \item{\code{loglc50.cov}}{covariance of the lc50s for the treatment groups.}
##' \item{\code{concentration}}{a vector of taxin concentrations.}
##' \item{\code{group}}{a factor distinguishing treatment groups.}
##' \item{\code{x}}{a design matrix relating log lc50 to factors describing the additional stressors.}
##' \item{\code{y}}{a two column matrix of responses, giving the survivals and mortalities.}
##' \item{\code{fitted.values}}{the fitted probability of survival.}
##' \item{\code{residuals}}{the deviance residuals for the fit.}
##' \item{\code{deviance}}{the deviance for the fit.}
##' \item{\code{df.residual}}{the residual degrees of freedom.}
##' \item{\code{null.deviance}}{the deviance of the null model, which fits a single mortality rate to all data.}
##' \item{\code{df.null}}{the degrees of freedom for the null model.}
##' \item{\code{optim}}{the result of the call to \code{optim}.}
##' \item{\code{xlevels}}{a record of the levels of the factors used in fitting.}
##' \item{\code{contrasts}}{the contrasts used.}
##' \item{\code{call}}{the matched call.}
##' \item{\code{link}}{the link function.}
##' \item{\code{terms}}{the terms object used.}
##' \item{\code{model}}{the model frame.}
##'
##' @export
lc50 <- function(formula,concentration,group,data,start=NULL,link=c("probit","logit"),common.background=FALSE,optim.control=list()) {

  ## Record call and link function
  cl <- match.call()
  link <- match.arg(link)

  ## Create the model frame and terms
  mf <- match.call(expand.dots = FALSE)
  m <- match(c("formula", "concentration", "group", "data"), names(mf), 0L)
  mf <- mf[c(1L, m)]
  mf$drop.unused.levels <- TRUE
  mf[[1L]] <- quote(stats::model.frame)
  mf <- eval(mf, parent.frame())
  mt <- attr(mf,"terms")

  ## Create the model matrix and response
  X <- model.matrix(mt,mf)
  Y <- model.response(mf)

  ## Extract concentrations
  conc <- mf[,"(concentration)"]

  ## Determine the treatment groups
  group <- as.factor(mf[,"(group)"])

  ## Fit separate models to each group to generate initial parameter estimates
  if(is.null(start)) start <- lc50.initialize(Y,conc,group)
  alpha <- start$alpha
  gamma <- if(common.background) mean(start$gamma) else start$gamma
  beta <- qr.solve(X,start$loglc50[group])
  r <- lc50.fit(X,Y,conc,group,alpha,beta,gamma,link,common.background,optim.control)
  r <- c(r,
         list(
           xlevels=.getXlevels(mt, mf),
           contrasts=attr(X,"contrasts"),
           call=cl,
           link=link,
           common.background=common.background,
           terms=mt,
           model=mf))
  class(r) <- "lc50"
  r
}


##' @rdname lc50
##' @importFrom MASS ginv
lc50.fit <- function(X,Y,conc,group,alpha,beta,gamma,link,common.background,optim.control=list()) {

  ## Decompose response
  y <- Y[,1]
  N <- rowSums(Y)

  ng <- nlevels(group)
  alpha.k <- seq_len(ng)
  beta.k <- ng+seq_len(ncol(X))
  gamma.k <- ng+ncol(X)+if(common.background) 1 else seq_len(ng)

  ## Index of first row of X for each group
  k <- match(levels(group),group)
  Xg <- X[k,,drop=FALSE]

  ## Select inverse link function
  ilink <- switch(link,probit=pnorm,logit=plogis)

  fitted.pq <- function(alpha,beta,gamma) {
    p <- ilink(alpha[group]*(log(conc)-X%*%beta))
    q <- ilink(if(!common.background) gamma[group] else gamma)
    ifelse(conc>0,p*q,q)
  }

  ## Negative log likelihood
  nlogL <- function(pars) {
    alpha <- pars[alpha.k]
    beta <- pars[beta.k]
    gamma <- rep(pars[gamma.k],length.out=ng)
    pq <- fitted.pq(alpha,beta,gamma)
    nll <- -sum(dbinom(y,N,pq,log=TRUE))
    if(!is.finite(nll)) nll <- .Machine$double.xmax
    nll
  }
  ## Minimize negative log likelihood
  mn <- optim(c(alpha,beta,gamma),nlogL,method="BFGS",hessian=TRUE,control=optim.control)

  ## Basic parameters
  alpha <- mn$par[alpha.k]
  names(alpha) <- levels(group)
  beta <- mn$par[beta.k]
  names(beta) <- colnames(X)
  gamma <- mn$par[gamma.k]
  names(gamma) <- if(!common.background) levels(group) else "Common"

  ## Covariance of the beta (is subset of inverse hessian)
  V <- ginv(mn$hessian)
  alpha.cov <- V[alpha.k,alpha.k,drop=FALSE]
  colnames(alpha.cov) <- rownames(alpha.cov) <- levels(group)
  beta.cov <- V[beta.k,beta.k,drop=FALSE]
  colnames(beta.cov) <- rownames(beta.cov) <- colnames(X)
  gamma.cov <- V[gamma.k,gamma.k,drop=FALSE]
  colnames(gamma.cov) <- rownames(gamma.cov) <- if(!common.background) levels(group) else "Common"

  ## Compute lc50 and covariance by group
  loglc50 <- as.numeric(Xg%*%beta)
  names(loglc50) <- levels(group)
  loglc50.cov <- Xg%*%beta.cov%*%t(Xg)
  colnames(loglc50.cov) <- rownames(loglc50.cov) <- levels(group)

  ## Compute the deviance
  fitted <- fitted.pq(alpha,beta,gamma)
  residuals <- sign(y/N-fitted)*sqrt(abs(2*(dbinom(y,N,fitted,log=T)-dbinom(y,N,y/N,log=T))))
  deviance <- -2*sum(dbinom(y,N,fitted,log=T)-dbinom(y,N,y/N,log=T))
  df.residual <- nrow(X)-(ncol(X)+ng)
  null.deviance <- -2*sum(dbinom(y,N,sum(y)/sum(N),log=T)-dbinom(y,N,y/N,log=T))
  df.null <- nrow(X)-(1+ng)
  aic <- 2*(length(mn$par)+mn$value)

  r <- list(logLik=-mn$value,
            aic=aic,
            alpha=alpha,
            alpha.cov=alpha.cov,
            beta=beta,
            beta.cov=beta.cov,
            gamma=gamma,
            gamma.cov=gamma.cov,
            coefficients=beta,
            cov.scaled=beta.cov,
            loglc50=loglc50,
            loglc50.cov=loglc50.cov,
            concentration=conc,
            group=group,
            x=X,
            y=Y,
            fitted.values=fitted,
            residuals=residuals,
            deviance=deviance,
            df.residual=df.residual,
            null.deviance=null.deviance,
            df.null=df.null,
            optim=mn)
  class(r) <- "lc50"
  r
}


##' Estimate starting parameters for and LC50 model fit
##'
##' This is the default method for computing the starting values used
##' to initialize an \code{\link{lc50}} model.
##'
##' @title Starting parameters for an LC50 model fit
##' @param Y a two column matrix of the number of survivals and mortalities in each sample.
##' @param conc a vector of tixin concentrations
##' @param group a factor delineating treatment groups
##' @param link  the link function for survival fractions
##' @return Return a list of with components
##' \item{\code{alpha}}{the rate parameter for each treatment group}
##' \item{\code{gamma}}{the probit of the control surival for each treatment group}
##' \item{\code{loglc50}}{the log lc50 for each treatment group}
##' @export
lc50.initialize <- function(Y,conc,group,link=c("probit","logit")) {
  link <- match.arg(link)

  init <- function(Y,conc) {
    X <- cbind(1,ifelse(conc>0,1,0),ifelse(conc>0,log(conc),0))
    glm.fit(X,Y,family=binomial(link=link))$coefficient
  }

  cfs <- lapply(levels(group),function(g) init(Y[group==g,],conc[group==g]))
  list(alpha=sapply(cfs,function(cs) cs[3]),
       gamma=sapply(cfs,function(cs) cs[1]),
       loglc50=sapply(cfs,function(cs) -sum(cs[1:2])/cs[3]))
}


##' @export
print.lc50 <- function(x,digits = max(3L, getOption("digits") - 3L),...) {
  cat("\nCall:\n", paste(deparse(x$call), sep = "\n", collapse = "\n"), "\n\n", sep = "")
  cat("Coefficients:\n")
  print.default(format(x$coefficients, digits=digits),print.gap=2L,quote=FALSE)
  cat("log LC50:\n")
  print.default(format(x$loglc50, digits=digits),print.gap=2L,quote=FALSE)
  cat("Baseline Survival:\n")
  print.default(format(x$gamma, digits=digits),print.gap=2L,quote=FALSE)
  cat("Rate:\n")
  print.default(format(x$alpha, digits=digits),print.gap=2L,quote=FALSE)
  invisible(x)
}


##' Summary method for class "\code{lc50}".
##'
##'
##' @title Summmarizing LC50 model fits
##' @param object an object of class \code{lc50}, obtained as the
##' result of a call to \code{\link{lc50}}
##' @param background if \code{TRUE} a summary table for the background survival is calculated
##' @param rate if \code{TRUE} a summary table for the rate parameters is calculated
##' @param ... additional parameters are ignored.
##' @param x an object of class \code{summary.lc50}, usually, a result
##' of a call to \code{summary.lc50}.
##' @param digits the number of significant digits to use when printing.
##' @param signif.stars logical. If \code{TRUE}, 'significance stars'
##' are printed for each coefficient.
##' @return Returns an object of class \code{summary.lc50}, with components
##' \item{\code{coefficients}}{a table of coefficients.}
##' \item{\code{lc50}}{a table of LC50 for each treatment group.}
<<<<<<< HEAD
##' \item{\code{bsurv}}{a table of background survival for each treatment group.}
=======
##' \item{\code{bsurv}}{optionally, a table of background survival for each treatment group.}
##' \item{\code{rate}}{optionally, a table of rates for each treatment group.}
>>>>>>> ce92028c
##' @export
summary.lc50 <- function(object,background=TRUE,rate=FALSE,...) {

  keep <- match(c("call","deviance","aic","contrasts","df.residual","null.deviance","df.null"),names(object),0L)
  cf <- object$coefficients
  cf.se <- sqrt(diag(object$cov.scaled))
  zvalue <- abs(cf)/cf.se
  pvalue <- pvalue <- 2*pnorm(-abs(zvalue))
  coef.table <- cbind(cf, cf.se, zvalue, pvalue)
  dimnames(coef.table) <- list(names(cf), c("Estimate","Std. Error","z value","Pr(>|z|)"))

  loglc50 <- object$loglc50
  loglc50.se <- sqrt(diag(object$loglc50.cov))
  lc50.table <- cbind(loglc50, loglc50.se, exp(loglc50), exp(loglc50-1.96*loglc50.se), exp(loglc50+1.96*loglc50.se))
  dimnames(lc50.table) <- list(names(loglc50), c("Estimate","Std. Error", "LC50", "Lwr 95%", "Upr 95%"))

  r <- c(list(coefficients=coef.table,
              lc50=lc50.table),
         object[keep])

<<<<<<< HEAD

=======
>>>>>>> ce92028c
  if(background) {
    ilink <- switch(object$link,probit=pnorm,logit=plogis)
    gamma <- object$gamma
    gamma.se <- sqrt(diag(object$gamma.cov))
<<<<<<< HEAD
    bsurv.table <- cbind(gamma,gamma.se,ilink(gamma),ilink(gamma-1.96*gamma.se),ilink(gamma-1.96*gamma.se))
    dimnames(bsurv.table) <- list(names(gamma), c("Estimate","Std. Error", "B Surv", "Lwr 95%", "Upr 95%"))
=======
    bsurv.table <- cbind(gamma,gamma.se,ilink(gamma),ilink(gamma-1.96*gamma.se),ilink(gamma+1.96*gamma.se))
    dimnames(bsurv.table) <- list(names(gamma), c("Estimate","Std. Error", "Survival", "Lwr 95%", "Upr 95%"))
>>>>>>> ce92028c
    r$bsurv <- bsurv.table
  }

  if(rate) {
    alpha <- object$alpha
    alpha.se <- sqrt(diag(object$alpha.cov))
<<<<<<< HEAD
    rate.table <- cbind(alpha,alpha.se,alpha-1.96*alpha.se,alpha-1.96*alpha.se)
=======
    rate.table <- cbind(alpha,alpha.se,alpha-1.96*alpha.se,alpha+1.96*alpha.se)
>>>>>>> ce92028c
    dimnames(rate.table) <- list(names(alpha), c("Estimate","Std. Error", "Lwr 95%", "Upr 95%"))
    r$rate <- rate.table
  }

<<<<<<< HEAD

=======
>>>>>>> ce92028c
  class(r) <- c("summary.lc50")
  r
}


##' @rdname summary.lc50
##' @export
print.summary.lc50 <- function(x,digits=max(3L,getOption("digits")-3L),
                               signif.stars=getOption("show.signif.stars"),...) {

  cat("\nCall:\n",paste(deparse(x$call),sep="\n",collapse="\n"),"\n\n",sep="")
  cat("\nCoefficients:\n")
  printCoefmat(x$coefficients,digits=digits,signif.stars=signif.stars,na.print="NA",...)
  cat("\n",
      apply(cbind(paste(format(c("Null", "Residual"), justify = "right"), "deviance:"),
                  format(unlist(x[c("null.deviance", "deviance")]), digits = max(5L, digits + 1L)),
                  " on",
                  format(unlist(x[c("df.null", "df.residual")])), " degrees of freedom\n"),
            1L, paste, collapse = " "), sep = "")
  cat("AIC: ", format(x$aic, digits = max(4L, digits + 1L)),"\n")
  cat("\nLC50:\n")
  printCoefmat(x$lc50,digits=digits,cs.ind=1:2,tst.ind=NULL,has.Pvalue=FALSE,na.print="NA",...)
  if(!is.null(x$bsurv)) {
    cat("\nBackground Survival:\n")
    printCoefmat(x$bsurv,digits=digits,cs.ind=1:2,tst.ind=NULL,has.Pvalue=FALSE,na.print="NA",...)
    cat("\n")
  }
  if(!is.null(x$rate)) {
    cat("\nRate:\n")
    printCoefmat(x$rate,digits=digits,cs.ind=1:2,tst.ind=NULL,has.Pvalue=FALSE,na.print="NA",...)
    cat("\n")
  }
  invisible(x)
}






##' Compute an analysis of deviance table for an LC50 model fit.
##'
##' Specifying a single object gives a sequential analysis of deviance
##' table for that fit. That is, the reductions in the residual
##' deviance as each term of the formula is added in turn are given in
##' as the rows of a table, plus the residual deviances themselves.
##'
##' If more than one object is specified, the table has a row for the
##' residual degrees of freedom and deviance for each model. For all
##' but the first model, the change in degrees of freedom and deviance
##' is also given. (This only makes statistical sense if the models
##' are nested.) It is conventional to list the models from smallest
##' to largest, but this is up to the user.
##'
##' When \code{test} is "LRT" or "Chisq" the table will contain test
##' statistics (and P values) comparing the reduction in deviance for
##' the row to the residuals.
##'
##' @title Analysis of Deviance for lc50 model fits
##' @param object an object of class \code{lc50}, usually obtained as the
##' results from a call to \code{\link{lc50}}
##' @param ... additional objects of class \code{lc50}.
##' @param test a character string, partially matching one of
##' "\code{LRT}", "\code{Chisq}", or "\code{Cp}". See
##' \code{link{stat.anova}}.
##' @return An object of class \code{anova} inheriting from class
##' \code{data.frame}.
##' @export
anova.lc50 <- function(object,...,test = NULL)  {
  ## Handle multiple fits
  dotargs <- list(...)
  named <- if (is.null(names(dotargs))) rep_len(FALSE, length(dotargs)) else (names(dotargs) != "")
  if (any(named))
    warning("the following arguments to 'anova.lc50' are invalid and dropped: ",
            paste(deparse(dotargs[named]), collapse = ", "))
  dotargs <- dotargs[!named]
  is.lc50 <- vapply(dotargs, function(x) inherits(x, "lc50"), NA)
  dotargs <- dotargs[is.lc50]
  if (length(dotargs))
    return(anova.lc50list(c(list(object),dotargs),test = test))

  ## Passed single fit object
  varlist <- attr(object$terms, "variables")
  x <- model.matrix(object)
  varseq <- attr(x, "assign")
  nvars <- max(0, varseq)
  resdev <- resdf <- NULL
  if(nvars > 0) {
    for (i in seq_len(nvars)) {
      fit <- eval(call("lc50.fit",X=x[,varseq<i,drop=FALSE],
                       Y=object$y,conc=object$concentration,group=object$group,
                       alpha=object$alpha,beta=object$beta[varseq<i],gamma=object$gamma,
                       link=object$link,common.background=object$common.background))
      resdev <- c(resdev, fit$deviance)
      resdf <- c(resdf, fit$df.residual)
    }
  }
  resdf <- c(resdf, object$df.residual)
  resdev <- c(resdev, object$deviance)
  table <- data.frame(c(NA, -diff(resdf)), c(NA, pmax(0, -diff(resdev))), resdf, resdev)
  tl <- attr(object$terms, "term.labels")
  if (length(tl) == 0L) table <- table[1, , drop = FALSE]
  dimnames(table) <- list(c("NULL", tl), c("Df", "Deviance", "Resid. Df", "Resid. Dev"))
  title <- paste0("Analysis of Deviance Table",
                  "\n\nResponse: ", as.character(varlist[-1L])[1L],
                  "\n\nTerms added sequentially (first to last)\n\n")
  df.dispersion <- object$df.residual
  if (!is.null(test))
    table <- stat.anova(table=table,test=test,scale=1,df.scale=df.dispersion,n=NROW(x))
  structure(table, heading = title, class = c("anova", "data.frame"))
}

##' @rdname anova.lc50
##' @export
anova.lc50list <- function (object, ..., test = NULL) {
  responses <- as.character(lapply(object, function(x) deparse(formula(x)[[2L]])))
  sameresp <- responses == responses[1L]
  if (!all(sameresp)) {
    object <- object[sameresp]
    warning(gettextf("models with response %s removed because response differs from model 1",
                     sQuote(deparse(responses[!sameresp]))), domain = NA)
  }
  ns <- sapply(object, function(x) length(x$residuals))
  if (any(ns != ns[1L]))
    stop("models were not all fitted to the same size of dataset")
  nmodels <- length(object)
  if (nmodels == 1)
    return(anova.lc50(object[[1L]], test = test))
  resdf <- as.numeric(lapply(object, function(x) x$df.residual))
  resdev <- as.numeric(lapply(object, function(x) x$deviance))
  table <- data.frame(resdf, resdev, c(NA, -diff(resdf)), c(NA, -diff(resdev)))
  variables <- lapply(object, function(x) paste(deparse(formula(x)), collapse = "\n"))
  dimnames(table) <- list(1L:nmodels, c("Resid. Df", "Resid. Dev", "Df", "Deviance"))
  title <- "Analysis of Deviance Table\n"
  topnote <- paste("Model ", format(1L:nmodels), ": ", variables, sep = "", collapse = "\n")
  if (!is.null(test)) {
    bigmodel <- object[[order(resdf)[1L]]]
    df.dispersion <- min(resdf)
    table <- stat.anova(table=table,test=test,scale=1,
                        df.scale=df.dispersion,n=length(bigmodel$residuals))
  }
  structure(table, heading = c(title, topnote), class = c("anova", "data.frame"))
}




## This is ripped off coef.glm
##' @export
coef.lc50 <- function(object,...) {
  object$coefficients
}

## This is ripped off from vcov.glm
##' @export
vcov.lc50 <- function(object,...) {
  object$cov.scaled
}

## This is ripped off from model.matrix.lm
##' @export
model.matrix.lc50 <- function(object,...) {
  object$x
}


## This is ripped off from model.frame.lm
##' @export
model.frame.lc50 <- function(formula, ...)  {
  dots <- list(...)
  nargs <- dots[match(c("data","concentration","group"),names(dots),0)]
  if (length(nargs) || is.null(formula$model)) {
    fcall <- formula$call
    m <- match(c("formula","data","concentration","group"),names(fcall),0L)
    fcall <- fcall[c(1L, m)]
    fcall$drop.unused.levels <- TRUE
    fcall[[1L]] <- quote(stats::model.frame)
    fcall$xlev <- formula$xlevels
    fcall$formula <- terms(formula)
    fcall[names(nargs)] <- nargs
    env <- environment(formula$terms)
    if (is.null(env))
      env <- parent.frame()
    eval(fcall, env)
  }
  else formula$model
}



## This is ripped off from simulate.lm
##' @importFrom stats simulate
##' @export
simulate.lc50 <- function(object, nsim=1, seed=NULL, ...) {
  if (!exists(".Random.seed", envir = .GlobalEnv, inherits = FALSE))
    runif(1)
  if (is.null(seed))
    RNGstate <- get(".Random.seed", envir = .GlobalEnv)
  else {
    R.seed <- get(".Random.seed", envir = .GlobalEnv)
    set.seed(seed)
    RNGstate <- structure(seed, kind = as.list(RNGkind()))
    on.exit(assign(".Random.seed", R.seed, envir = .GlobalEnv))
  }
  sim <- function(.) {
    y <- rbinom(n,N,ftd)
    y <- cbind(y,N-y)
    colnames(y) <- colnames(object$y)
  }

  ftd <- object$fitted.values
  n <- length(ftd)
  N <- rowSums(object$y)
  val <- vector("list", nsim)
  for (i in seq_len(nsim)) {
    y <- rbinom(n,N,ftd)
    y <- cbind(y,N-y)
    colnames(y) <- colnames(object$y)
    val[[i]] <- y
  }
  class(val) <- "data.frame"
  names(val) <- paste("sim", seq_len(nsim), sep = "_")
  row.names(val) <- rownames(object$y)
  attr(val, "seed") <- RNGstate
  val
}


##' Predicted survival from a fitted LC50 object
##'
##' If \code{newdata} is omitted the predictions are based on the data
##' used for the fit.  For \code{type="adjusted"}, it is assumed there
##' is no background mortality and predictions are made based purely
##' on the mortality due to the toxin.
##'
##' @title Predict method for LC50 fits
##' @param object object an object of class \code{lc50}, obtained as the
##' result of a call to \code{\link{lc50}}
##' @param newdata optionally, a data frame in which to look for
##' variables with which to predict. If omitted, the fitted linear
##' predictors are used.
##' @param type the type of prediction required. If
##' \code{type="response"} predictions include both the background
##' mortality and the mortality due to the toxin, but if
##' \code{type="adjusted"} predictions only reflect mortality due to
##' the toxin.
##' @param ... further arguments passed to or from other methods.
##' @return a vector of predicted survival fractions.
##' @export
predict.lc50 <- function (object, newdata, type = c("response", "adjusted"),...) {

  type <- match.arg(type)

  ## Get model frame and design matrix
  if (missing(newdata) || is.null(newdata)) {
    mf <- object$model
    X <- object$x
  } else {
    mt <- delete.response(object$terms)
    mf <- substitute(model.frame(mt,newdata,xlev=object$xlevels,concentration=concentration,group=group),
                     as.list(object$call[c("concentration","group")]))
    mf <- eval(mf)
    X <- model.matrix(mt,mf,contrasts.arg=object$contrasts)
  }

  ## Extract concentrations
  conc <- mf[,"(concentration)"]

  ## Determine the treatment groups
  group <- factor(mf[,"(group)"],levels(object$group))

  ## Extract coefficients
  alpha <- object$alpha
  beta <- object$beta
  gamma <- object$gamma

  ## Select inverse link function
  ilink <- switch(object$link,probit=pnorm,logit=plogis)

  ## Predict survival fraction
  p <- ilink(alpha[group]*(log(conc)-X%*%beta))
  q <- if(type=="adjusted") 1 else ilink(if(!object$common.background) gamma[group] else gamma)
  ifelse(conc>0,p*q,q)
}



##' Bayesian estimates of LC50 from survival data in the presence of additional
##' stressors and non-ignorable control mortality
##'
##' This function is an analog of \code{\link{lc50}} that produces an
##' object of class \code{jags} which can be used to draw samples from
##' the posterior using \code{update} and \code{coda.samples} from
##' \pkg{rjags}.
##'
##' The model assumes half Normal priors for \code{alpha} and Normal
##' priors for \code{beta} and \code{gamma}.  For \code{alpha} and
##' \code{gamma}, a single prior mean and precision is assumed for all
##' groups, for \code{beta} individual prior means and precisions can be specified
##'
##' @title Estimate LC50 for a toxin
##' @param formula a formula relating log LC50 to covariates
##' describing the aditional stressors.
##' @param concentration the name of variable that is the
##' concentration of the toxin.
##' @param group a factor distinguishing treatment groups for the additional stressors.
##' @param data data frame containing variables in the model.
##' @param start Starting values used to initialize the model.  If
##' \code{start=NULL} these parameters are determined by
##' \code{\link{lc50.initialize}}.
##' @param link the link function for survival fractions
##' @param common.background should a common background survival be
##' estimated for each treatment group.
##' @param n.adapt parameter passed to \code{jags.model}
##' @param n.chains parameter passed to \code{jags.model}
##' @param alpha.mu prior mean for alpha
##' @param alpha.tau prior precision for alpha
##' @param beta.mu either a single prior mean for all beta parameters,
##' or a vector of prior means, one for each parameter.
##' @param beta.tau either a single prior precision for all beta
##' parameters, or a vector of prior precisions, one for each
##' parameter.
##' @param gamma.mu prior mean for gamma
##' @param gamma.tau prior precision for gamma
##' @return Returns an object inheriting from class \code{jags} which
##' can be used to generate dependent samples from the posterior
##' distribution of the parameters
##' @export
lc50JAGS <- function(formula,concentration,group,data,start=NULL,link=c("probit","logit"),
                     common.background=FALSE,n.adapt=500,n.chains=4,
                     alpha.mu=0,alpha.tau=0.001,
                     beta.mu=0,beta.tau=0.001,
                     gamma.mu=0,gamma.tau=0.001) {

  if(!requireNamespace("rjags",quietly=TRUE)) {
    stop("lc50Jags requires the rjags package to be installed", call. = FALSE)
  }

  ## Record call and link function
  cl <- match.call()
  link <- match.arg(link)

  ## Create the model frame and terms
  mf <- match.call(expand.dots = FALSE)
  m <- match(c("formula", "concentration", "group", "data"), names(mf), 0L)
  mf <- mf[c(1L, m)]
  mf$drop.unused.levels <- TRUE
  mf[[1L]] <- quote(stats::model.frame)
  mf <- eval(mf, parent.frame())
  mt <- attr(mf,"terms")

  ## Create the model matrix and response
  X <- model.matrix(mt,mf)
  Y <- model.response(mf)

  ## Extract concentrations
  conc <- mf[,"(concentration)"]

  ## Determine the treatment groups
  group <- as.factor(mf[,"(group)"])

  ## Check lengths of prior hyper parameters for beta
  if(!(length(beta.mu)==1 || length(beta.mu)==ncol(X)))
    stop("Vector of prior means for beta is wrong length")
  beta.mu <- rep(beta.mu,length.out=ncol(X))

  if(!(length(beta.tau)==1 || length(beta.tau)==ncol(X)))
    stop("Vector of prior precisions for beta is wrong length")
  beta.tau <- rep(beta.tau,length.out=ncol(X))

  ## Fit separate models to each group to generate initial parameter estimates
  if(is.null(start)) start <- lc50.initialize(Y,conc,group)
  start$beta <- qr.solve(X,start$loglc50[group])
  if(common.background) start$gamma <- mean(start$gamma)

  ## Index of first row of X for each group
  k <- match(levels(group),group)
  Xg <- X[k,,drop=FALSE]


  ## Define BUGS model
  if(!common.background) {

    bugs.model <- paste("
model {
  ## Likelihood
  for(i in 1:N) {
    alive[i] ~ dbin(pi[i],total[i])
    pi[i] <- q[group[i]]*ifelse(zero[i]>0,1,p[i])
    ",link,"(p[i]) <- alpha[group[i]]*(log(conc[i]+zero[i]) - loglc50[group[i]])
  }

  loglc50 <- X %*% beta
  for(i in 1:Ngroup) {
    log(lc50[i]) <- loglc50[i]
    ",link,"(q[i]) <- gamma[i]
  }

  ## Priors
  for(i in 1:Ngroup) {
    ## alpha's must be negative
    alpha[i] ~ dnorm(alpha.mu,alpha.tau)T(,0)
  }
  for(i in 1:Ncoef) {
    beta[i] ~ dnorm(beta.mu[i],beta.tau[i])
  }
  for(i in 1:Ngroup) {
    gamma[i] ~ dnorm(gamma.mu,gamma.tau)
  }
}",sep="")

  } else {

    bugs.model <- paste("
model {
  ## Likelihood
  for(i in 1:N) {
    alive[i] ~ dbin(pi[i],total[i])
    pi[i] <- q*ifelse(zero[i]>0,1,p[i])
    ",link,"(p[i]) <- alpha[group[i]]*(log(conc[i]+zero[i]) - loglc50[group[i]])
  }

  loglc50 <- X %*% beta
  for(i in 1:Ngroup) {
    log(lc50[i]) <- loglc50[i]
  }
  ",link,"(q) <- gamma

  ## Priors
  for(i in 1:Ngroup) {
    ## alpha's must be negative
    alpha[i] ~ dnorm(alpha.mu,alpha.tau)T(,0)
  }
  for(i in 1:Ncoef) {
    beta[i] ~ dnorm(beta.mu[i],beta.tau[i])
  }
  gamma ~ dnorm(gamma.mu,gamma.tau)
}",sep="")

  }

  model <- rjags::jags.model(textConnection(bugs.model),
                      data = list(
                        "alive" = Y[,1],
                        "total" = rowSums(Y),
                        "conc" = conc,
                        "group" = group,
                        "zero" = as.numeric(conc==0),
                        "X" = Xg,
                        "N" = nrow(Y),
                        "Ncoef" = ncol(X),
                        "Ngroup" = nlevels(group),
                        "alpha.mu" = alpha.mu,
                        "alpha.tau" = alpha.tau,
                        "beta.mu" = beta.mu,
                        "beta.tau" = beta.tau,
                        "gamma.mu" = gamma.mu,
                        "gamma.tau" = gamma.tau),
                      inits=start[c("alpha","beta","gamma")],
                      n.chains = n.chains,
                      n.adapt = n.adapt)

  model
}<|MERGE_RESOLUTION|>--- conflicted
+++ resolved
@@ -321,12 +321,8 @@
 ##' @return Returns an object of class \code{summary.lc50}, with components
 ##' \item{\code{coefficients}}{a table of coefficients.}
 ##' \item{\code{lc50}}{a table of LC50 for each treatment group.}
-<<<<<<< HEAD
-##' \item{\code{bsurv}}{a table of background survival for each treatment group.}
-=======
 ##' \item{\code{bsurv}}{optionally, a table of background survival for each treatment group.}
 ##' \item{\code{rate}}{optionally, a table of rates for each treatment group.}
->>>>>>> ce92028c
 ##' @export
 summary.lc50 <- function(object,background=TRUE,rate=FALSE,...) {
 
@@ -347,40 +343,23 @@
               lc50=lc50.table),
          object[keep])
 
-<<<<<<< HEAD
-
-=======
->>>>>>> ce92028c
   if(background) {
     ilink <- switch(object$link,probit=pnorm,logit=plogis)
     gamma <- object$gamma
     gamma.se <- sqrt(diag(object$gamma.cov))
-<<<<<<< HEAD
-    bsurv.table <- cbind(gamma,gamma.se,ilink(gamma),ilink(gamma-1.96*gamma.se),ilink(gamma-1.96*gamma.se))
-    dimnames(bsurv.table) <- list(names(gamma), c("Estimate","Std. Error", "B Surv", "Lwr 95%", "Upr 95%"))
-=======
     bsurv.table <- cbind(gamma,gamma.se,ilink(gamma),ilink(gamma-1.96*gamma.se),ilink(gamma+1.96*gamma.se))
     dimnames(bsurv.table) <- list(names(gamma), c("Estimate","Std. Error", "Survival", "Lwr 95%", "Upr 95%"))
->>>>>>> ce92028c
     r$bsurv <- bsurv.table
   }
 
   if(rate) {
     alpha <- object$alpha
     alpha.se <- sqrt(diag(object$alpha.cov))
-<<<<<<< HEAD
-    rate.table <- cbind(alpha,alpha.se,alpha-1.96*alpha.se,alpha-1.96*alpha.se)
-=======
     rate.table <- cbind(alpha,alpha.se,alpha-1.96*alpha.se,alpha+1.96*alpha.se)
->>>>>>> ce92028c
     dimnames(rate.table) <- list(names(alpha), c("Estimate","Std. Error", "Lwr 95%", "Upr 95%"))
     r$rate <- rate.table
   }
 
-<<<<<<< HEAD
-
-=======
->>>>>>> ce92028c
   class(r) <- c("summary.lc50")
   r
 }
