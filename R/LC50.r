--- conflicted
+++ resolved
@@ -119,13 +119,9 @@
 ##' \item{\code{model}}{the model frame.}
 ##'
 ##' @export
-<<<<<<< HEAD
-lc50 <- function(formula,concentration,group,data,start=NULL,link=c("probit","logit"),common.background=FALSE,rate.shrink=0,optim.control=list()) {
-=======
 lc50 <- function(formula,concentration,group,data,start=NULL,
-                 link=c("probit","logit"),quasi=FALSE,
-                 common.background=FALSE,optim.control=list()) {
->>>>>>> ee88e694
+                 link=c("probit","logit"),quasi=FALSE,common.background=FALSE,
+                 rate.shrink=0,optim.control=list()) {
 
   ## Record call and link function
   cl <- match.call()
@@ -155,11 +151,7 @@
   alpha <- start$alpha
   gamma <- if(common.background) mean(start$gamma) else start$gamma
   beta <- qr.solve(X,start$loglc50[group])
-<<<<<<< HEAD
-  r <- lc50.fit(X,Y,conc,group,alpha,beta,gamma,link,common.background,rate.shrink,optim.control)
-=======
-  r <- lc50.fit(X,Y,conc,group,alpha,beta,gamma,link,quasi,common.background,optim.control)
->>>>>>> ee88e694
+  r <- lc50.fit(X,Y,conc,group,alpha,beta,gamma,link,quasi,common.background,rate.shrink,optim.control)
   r <- c(r,
          list(
            xlevels=.getXlevels(mt, mf),
@@ -178,12 +170,8 @@
 
 ##' @rdname lc50
 ##' @importFrom MASS ginv
-<<<<<<< HEAD
-lc50.fit <- function(X,Y,conc,group,alpha,beta,gamma,link,common.background,rate.shrink,optim.control=list()) {
-=======
 lc50.fit <- function(X,Y,conc,group,alpha,beta,gamma,link,
-                     quasi=FALSE,common.background=FALSE,optim.control=list()) {
->>>>>>> ee88e694
+                     quasi=FALSE,common.background=FALSE,rate.shrink=0,optim.control=list()) {
 
   ## Decompose response
   y <- Y[,1]
@@ -250,14 +238,8 @@
   df.residual <- nrow(X)-(length(alpha.k)+length(beta.k)+length(gamma.k))
   null.deviance <- -2*sum(dbinom(y,N,sum(y)/sum(N),log=T)-dbinom(y,N,y/N,log=T))
   df.null <- nrow(X)-(length(alpha.k)+1+length(gamma.k))
-<<<<<<< HEAD
-
-  dispersion <- 1
-  aic <- 2*(length(mn$par)+mn$value)
-=======
   dispersion <- if(quasi) sum((y-N*fitted)^2/(N*fitted*(1-fitted)))/df.residual else 1
   aic <- if(quasi) NA else 2*(length(mn$par)+mn$value)
->>>>>>> ee88e694
 
   r <- list(logLik=-mn$value,
             aic=aic,
